from queue import Queue
from components import protocols
from components.logger import Logger
from objects.daemon_thread import DaemonThread
from objects.qubit import Qubit
from objects.quantum_storage import QuantumStorage
from objects.classical_storage import ClassicalStorage
from objects.message import Message
from backends.cqc_backend import CQCBackend
import uuid
import time
from backends.cqc_backend import CQCBackend


class Host:
    """ Host object acting as either a router node or an application host node. """

<<<<<<< HEAD
    # TODO: make backend a static variable
    def __init__(self, host_id, backend=CQCBackend()):
=======
    backend = CQCBackend()

    def __init__(self, host_id, backend=None):
>>>>>>> cb36d880
        """
        Return the most important thing about a person.

        Args:
            host_id: The ID of the host
            backend: The backend to use for this host

        """
        self._host_id = host_id
        self._packet_queue = Queue()
        self._stop_thread = False
        self._queue_processor_thread = None
        self._data_qubit_store = QuantumStorage()
        self._EPR_store = QuantumStorage()
        self._classical_messages = ClassicalStorage()
        self._classical_connections = []
        self._quantum_connections = []
        if backend is None:
            self._backend = Host.backend
        else:
            self._backend = backend
        # add this host to the backend
        self._backend.add_host(self)
        self._max_ack_wait = None
        # Frequency of queue processing
        self._delay = 0.1
        self.logger = Logger.get_instance()
        # Packet sequence numbers per connection
        self.seq_number = {}

    @property
    def host_id(self):
        """
        Get the *host_id* of the host.

        Returns:
            (string): The host ID of the host.
        """
        return self._host_id

    @property
    def classical_connections(self):
        """
        Gets the classical connections of the host.

        Returns:
            classical connections
        """
        return self._classical_connections

    def get_connections(self):
        """
        Get a list of the connections with the types.

        Returns:

        """
        connection_list = []
        for c in self._classical_connections:
            connection_list.append({'type': 'classical', 'connection': c})
        for q in self._quantum_connections:
            connection_list.append({'type': 'quantum', 'connection': q})
        return connection_list

    @property
    def classical(self):
        """
        Gets the received classical messages sorted with the sequence number.

        Returns:
             Array: Sorted array of classical messages.
        """
        return sorted(self._classical_messages.get_all(), key=lambda x: x.seq_num, reverse=True)

    @property
    def EPR_store(self):
        return self._EPR_store

    @property
    def data_qubit_store(self):
        return self.data_qubit_store

    @property
    def delay(self):
        """
        Get the delay of the queue processor.

        Returns:
            The delay per tick for the queue processor.
        """
        return self._delay

    @delay.setter
    def delay(self, delay):
        """
        Set the delay of the queue processor.

        Args:
            delay (float): The delay per tick for the queue processor.

        """
        if not (isinstance(delay, int) or isinstance(delay, float)):
            raise Exception('delay should be a number')

        if delay < 0:
            raise Exception('Delay should not be negative')

        self._delay = delay

    @property
    def max_ack_wait(self):
        """
        Get the maximum amount of time to wait for an ACK

        Returns:
            (float): The maximum amount of time to wait for an ACK
        """
        return self._max_ack_wait

    @max_ack_wait.setter
    def max_ack_wait(self, max_ack_wait):
        """
        Set the maximum amount of time to wait for an ACK

        Args:
            max_ack_wait (float): The maximum amount of time to wait for an ACK
        """

        if not (isinstance(max_ack_wait, int) or isinstance(max_ack_wait, float)):
            raise Exception('max ack wait should be a number')

        if max_ack_wait < 0:
            raise Exception('max ack wait should be non-negative')

        self._max_ack_wait = max_ack_wait

    @property
    def storage_epr_limit(self):
        """
        Get the maximum number of qubits that can be held in EPR memory.

        Returns:
            (int): The maximum number of qubits that can be held in EPR memory.
        """
        return self._EPR_store.storage_limit

    @storage_epr_limit.setter
    def storage_epr_limit(self, storage_limit):
        """
        Set the maximum number of qubits that can be held in EPR memory.

        Args:
            storage_limit (int): The maximum number of qubits that can be held in EPR memory
        """

        if not isinstance(storage_limit, int):
            raise Exception('memory limit should be an integer')

        self._EPR_store.set_storage_limit(storage_limit, None)

    @property
    def storage_limit(self):
        """
        Get the maximum number of qubits that can be held in data qubit memory.

        Returns:
            (int): The maximum number of qubits that can be held in data qubit memory.
        """
        return self._data_qubit_store.storage_limit

    @storage_limit.setter
    def storage_limit(self, storage_limit):
        """
        Set the maximum number of qubits that can be held in data qubit memory.

        Args:
            storage_limit (int): The maximum number of qubits that can be held in data qubit memory
        """

        if not isinstance(storage_limit, int):
            raise Exception('memory limit should be an integer')

        self._data_qubit_store.set_storage_limit(storage_limit, None)

    @property
    def quantum_connections(self):
        """
        Get the quantum connections for the host.

        Returns:
            (list): The quantum connections for the host.
        """
        return self._quantum_connections

    def _get_sequence_number(self, host, should_not_increment=False):
        """
        Get and set the next sequence number of connection with a receiver.

        Args:
            host(string): The ID of the receiver

        Returns:
            (int): The next sequence number of connection with a receiver.

        """
        if host not in self.seq_number:
            self.seq_number[host] = 0
        else:
            if not should_not_increment:
                self.seq_number[host] += 1
        return self.seq_number[host]

    def get_sequence_number(self, host):
        """
        Get and set the next sequence number of connection with a receiver.

        Args:
            host(string): The ID of the receiver

        Returns:
            (int): The next sequence number of connection with a receiver.

        """
        if host not in self.seq_number:
            return 0

        return self.seq_number[host]

    def get_message_w_seq_num(self, sender_id, seq_num, wait=10):
        tmp = []
        start_time = time.time()
        while time.time() - start_time < wait:
            for message in self.classical:
                if message.sender == sender_id:
                    if message.seq_num == seq_num:
                        tmp.append(message)
            if tmp:
                return tmp

        return None

    def _log_ack(self, protocol, receiver, seq):
        """
        Logs acknowledgement messages.
        Args:
            protocol (string): The protocol for the ACK
            receiver (string): The sender of the ACK
            seq (int): The sequence number of the packet
        """
        Logger.get_instance().log(
            self.host_id + ' awaits ' + protocol + ' ACK from ' + receiver + ' with sequence ' + str(seq + 1))

    def is_idle(self):
        """
        Returns if the host has packets to process or is idle.

        Returns:
            (boolean): If the host is idle or not.
        """
        return self._packet_queue.empty()

    def _process_packet(self, packet):
        """
        Processes the received packet.

        Args:
            packet (Packet): The received packet
        """

        sender = packet.sender
        result = protocols.process(packet)
        if result is not None:
            msg = Message(sender, result['message'], result['sequence_number'])
            self._classical_messages.add_msg_to_storage(msg)
            if result['message'] != protocols.ACK:
                self.logger.log(self.host_id + ' received ' + str(result['message']) + ' with sequence number ' + str(
                    result['sequence_number']))

    def _process_queue(self):
        """
        Runs a thread for processing the packets in the packet queue.
        """

        self.logger.log('Host ' + self.host_id + ' started processing')
        while True:
            if self._stop_thread:
                break

            time.sleep(self.delay)
            if not self._packet_queue.empty():
                packet = self._packet_queue.get()
                if not packet:
                    raise Exception('empty message')
                DaemonThread(self._process_packet, args=(packet,))

    def rec_packet(self, packet):
        """
        Puts the packet into the packet queue of the host.

        Args:
            packet: Received packet.
        """
        self._packet_queue.put(packet)

    def add_c_connection(self, receiver_id):
        """
        Adds the classical connection to host with ID *receiver_id*.

        Args:
            receiver_id (string): The ID of the host to connect with.
        """
        self.classical_connections.append(receiver_id)

    def add_q_connection(self, receiver_id):
        """
        Adds the quantum connection to host with ID *receiver_id*.

        Args:
            receiver_id (string): The ID of the host to connect with.
        """
        self.quantum_connections.append(receiver_id)

    def add_connection(self, receiver_id):
        """
        Adds the classical and quantum connection to host with ID *receiver_id*.

        Args:
            receiver_id (string): The ID of the host to connect with.

        """
        self.classical_connections.append(receiver_id)
        self.quantum_connections.append(receiver_id)

    def send_ack(self, receiver, seq_number):
        """
        Sends the classical message to the receiver host with
        ID:receiver

        Args:
            receiver (string): The ID of the host to send the message.
            seq_number (int): Sequence number of the acknowleged packet.

        """
        packet = protocols.encode(sender=self.host_id,
                                  receiver=receiver,
                                  protocol=protocols.SEND_CLASSICAL,
                                  payload=protocols.ACK,
                                  payload_type=protocols.SIGNAL,
                                  sequence_num=seq_number + 1,
                                  await_ack=False)
        if receiver in self.seq_number:
            self.seq_number[receiver] = max(self.seq_number[receiver] + 1, seq_number + 1)
        else:
            self.seq_number[receiver] = seq_number + 1
        self._packet_queue.put(packet)

    def await_ack(self, sequence_number, sender):
        """
        Block until an ACK for packet with sequence number arrives.
        Args:
            sequence_number: The sequence number to wait for.
            sender: The sender of the ACK
        Returns:
            The status of the ACK
        """

        def wait():
            nonlocal did_ack
            ack_start_time = time.time()
            while True:
                if self.max_ack_wait is not None and time.time() - ack_start_time > self.max_ack_wait:
                    did_ack = False
                    return

                time.sleep(0.1)
                messages = self.classical
                for m in messages:
                    if str.startswith(m.content, protocols.ACK):
                        if m.sender == sender and m.seq_num == sequence_number + 1:
                            Logger.get_instance().log(
                                'ACK ' + str(m.seq_num) + ' from ' + sender + ' arrived at ' + self.host_id)
                            did_ack = True
                            return

        did_ack = False
        DaemonThread(wait).join()
        if sender in self.seq_number:
            self.seq_number[sender] = sequence_number + 1
        return did_ack

    def send_classical(self, receiver_id, message, await_ack=False):
        """
        Sends the classical message to the receiver host with
        ID:receiver

        Args:
            receiver_id (string): The ID of the host to send the message.
            message (string): The classical message to send.
            await_ack (bool): If sender should wait for an ACK.
        Returns:
            boolean: If await_ack=True, return the status of the ACK
        """
        seq_num = self._get_sequence_number(receiver_id, await_ack)
        packet = protocols.encode(sender=self.host_id,
                                  receiver=receiver_id,
                                  protocol=protocols.SEND_CLASSICAL,
                                  payload=message,
                                  payload_type=protocols.CLASSICAL,
                                  sequence_num=seq_num,
                                  await_ack=await_ack)
        self.logger.log(self.host_id + " sends CLASSICAL to " + receiver_id + " with sequence " + str(seq_num))
        self._packet_queue.put(packet)

        if packet.await_ack:
            self._log_ack('classical', receiver_id, seq_num)
            return self.await_ack(packet.seq_num, receiver_id)

    def send_epr(self, receiver_id, q_id=None, await_ack=False, block=False):
        """
        Establish an EPR pair with the receiver and return the qubit
        ID of pair.

        Args:
            receiver_id (string): The receiver ID
            q_id (string): The ID of the qubit
            await_ack (bool): If sender should wait for an ACK.
            block (bool): If the created EPR pair should be blocked or not.
        Returns:
            string, boolean: If await_ack=True, return the ID of the EPR pair and the status of the ACK
        """
        if q_id is None:
            q_id = str(uuid.uuid4())

        seq_num = self._get_sequence_number(receiver_id, await_ack)
        packet = protocols.encode(sender=self.host_id,
                                  receiver=receiver_id,
                                  protocol=protocols.SEND_EPR,
                                  payload={'q_id': q_id, 'blocked': block},
                                  payload_type=protocols.SIGNAL,
                                  sequence_num=seq_num,
                                  await_ack=await_ack)
        self.logger.log(self.host_id + " sends EPR to " + receiver_id)
        self._packet_queue.put(packet)

        if packet.await_ack:
            self._log_ack('EPR', receiver_id, seq_num)
            return q_id, self.await_ack(seq_num, receiver_id)

        return q_id

    def send_teleport(self, receiver_id, q, await_ack=False, payload=None, generate_epr_if_none=True):
        """
        Teleports the qubit *q* with the receiver with host ID *receiver*

        Args:
            receiver_id (string): The ID of the host to establish the EPR pair with
            q (Qubit): The qubit to teleport
            await_ack (bool): If sender should wait for an ACK.
            payload:
            generate_epr_if_none: Generate an EPR pair with receiver if one doesn't exist
        Returns:
            boolean: If await_ack=True, return the status of the ACK
        """
        packet = protocols.encode(sender=self.host_id,
                                  receiver=receiver_id,
                                  protocol=protocols.SEND_TELEPORT,
                                  payload={'q': q, 'generate_epr_if_none': generate_epr_if_none},
                                  payload_type=protocols.CLASSICAL,
                                  sequence_num=self._get_sequence_number(receiver_id, await_ack),
                                  await_ack=await_ack)
        if payload is not None:
            packet.payload = payload

        self.logger.log(self.host_id + " sends TELEPORT to " + receiver_id)
        self._packet_queue.put(packet)

        if packet.await_ack:
            self._log_ack('TELEPORT', receiver_id, packet.seq_num)
            return self.await_ack(packet.seq_num, receiver_id)

    def send_superdense(self, receiver_id, message, await_ack=False):
        """
        Send the two bit binary (i.e. '00', '01', '10', '11) message via superdense
        coding to the receiver with receiver ID *receiver_id*.

        Args:
            receiver_id (string): The receiver ID to send the message to
            message (string): The two bit binary message
            await_ack (bool): If sender should wait for an ACK.
        Returns:
           boolean: If await_ack=True, return the status of the ACK
        """
        packet = protocols.encode(sender=self.host_id,
                                  receiver=receiver_id,
                                  protocol=protocols.SEND_SUPERDENSE,
                                  payload=message,
                                  payload_type=protocols.CLASSICAL,
                                  sequence_num=self._get_sequence_number(receiver_id, await_ack),
                                  await_ack=await_ack)
        self.logger.log(self.host_id + " sends SUPERDENSE to " + receiver_id)
        self._packet_queue.put(packet)

        if packet.await_ack:
            self._log_ack('SUPERDENSE', receiver_id, packet.seq_num)
            return self.await_ack(packet.seq_num, receiver_id)

    def send_qubit(self, receiver_id, q, await_ack=False):
        """
        Send the qubit *q* to the receiver with ID *receiver_id*.
        Args:
            receiver_id (string): The receiver ID to send the message to
            q (Qubit): The qubit to send
            await_ack (bool): If sender should wait for an ACK.
        Returns:
            string, boolean: If await_ack=True, return the ID of the qubit and the status of the ACK
        """
        q.set_blocked_state(True)
        q_id = q.id
        seq_num = self._get_sequence_number(receiver_id, await_ack)
        packet = protocols.encode(sender=self.host_id,
                                  receiver=receiver_id,
                                  protocol=protocols.SEND_QUBIT,
                                  payload=q,
                                  payload_type=protocols.QUANTUM,
                                  sequence_num=seq_num,
                                  await_ack=await_ack)

        self.logger.log(self.host_id + " sends QUBIT to " + receiver_id)
        self._packet_queue.put(packet)

        if packet.await_ack:
            self._log_ack('SEND QUBIT', receiver_id, packet.seq_num)
            return q_id, self.await_ack(packet.seq_num, receiver_id)
        return q_id

    def shares_epr(self, receiver_id):
        """
        Returns boolean value dependent on if the host shares an EPR pair
        with receiver with ID *receiver_id*

        Args:
            receiver_id (string): The receiver ID to check.

        Returns:
             boolean: Whether the host shares an EPR pair with receiver with ID *receiver_id*
        """
        return self._EPR_store.check_qubit_from_host_exists(receiver_id)

    def receive_epr(self, receiver_id):
        pass

    def change_epr_qubit_id(self, host_id, new_id, old_id=None):
        """
        Change an EPR pair ID to another. If *old_id* is set, then change that specific
        EPR half, otherwise change the first unblocked EPR half to the *new_id*.
        Args:
            host_id (string): The partner ID of the EPR pair.
            new_id (string): The new ID to change the qubit too
            old_id (string):  The old ID of the qubit

        Returns:
            Old if of the qubit which has been changed.
        """
        return self._EPR_store.change_qubit_id(host_id, new_id, old_id)

    def get_epr_pairs(self, host_id):
        """
        Return the dictionary of EPR pairs stored, just for the information regarding which qubits are stored.
        Does not remove the qubits from storage like *get_epr_pair* does.

        Args:
            host_id (optional): If set,

        Returns:
            dict: If *host_id* is not set, then return the entire dictionary of EPR pairs.
                  Else If *host_id* is set, then return the EPRs for that particular host if there are any.
                  Return an empty list otherwise.
        """
        if host_id is None:
            raise ValueError("Host id has to be specified!")
        return self._EPR_store.get_all_qubits_from_host(host_id)

    def get_data_qubits(self, host_id):
        """
        Return the dictionary of data qubits stored, just for the information regarding which qubits are stored.
        Does not remove the qubits from storage like *get_data_qubit* does.

        Args:
            host_id (int): The host id from which the data qubit have been received.

        Returns:
            dict: If *host_id* is not set, then return the entire dictionary of data qubits.
                  Else If *host_id* is set, then return the data qubits for that particular host if there are any.
                  Return an empty list otherwise.
        """
        return self._data_qubit_store.get_all_qubits_from_host(host_id)

    def set_epr_memory_limit(self, limit, partner_id=None):
        """
        Set the limit to how many EPR pair halves can be stored from partner_id, or if partner_id is not set,
        use the limit for all connections.

        Args:
            limit (int): The maximum number of qubits for the memory
            partner_id (str): (optional) The partner ID to set the limit with
        """
        self._EPR_store.set_storage_limit(limit, partner_id)

    def set_data_qubit_memory_limit(self, limit, partner_id=None):
        """
        Set the limit to how many data qubits can be stored from partner_id, or if partner_id is not set,
        use the limit for all connections.

        Args:
            limit (int): The maximum number of qubits for the memory
            partner_id (str): (optional) The partner ID to set the limit with
        """
        self._data_qubit_store.set_storage_limit(limit, partner_id)

    def add_epr(self, partner_id, qubit, q_id=None, blocked=False):
        """
        Adds the EPR to the EPR store of a host. If the EPR has an ID, adds the EPR with it,
        otherwise generates an ID for the EPR and adds the qubit with that ID.

        Args:
            partner_id (String): The ID of the host to pair the qubit
            qubit(Qubit): The data Qubit to be added.
            q_id(string): The ID of the qubit to be added.
            blocked: If the qubit should be stored as blocked or not
        Returns:
             (string) *q_id*: The qubit ID
        """
        if q_id is not None:
            qubit.set_new_id(q_id)
        qubit.set_blocked_state(blocked)
        self._EPR_store.add_qubit_from_host(qubit, partner_id)
        return qubit.id

    def add_data_qubit(self, partner_id, qubit):
        """
        Adds the data qubit to the data qubit store of a host. If the qubit has an ID, adds the qubit with it,
        otherwise generates an ID for the qubit and adds the qubit with that ID.

        Args:
            partner_id: The ID of the host to pair the qubit
            qubit (Qubit): The data Qubit to be added.
        Returns:
             (string) *q_id*: The qubit ID
        """
        self._data_qubit_store.add_qubit_from_host(qubit, partner_id)
        return qubit.id

    def add_checksum(self, sender, qubits, size_per_qubit=2):
        """
        Generate a set of qubits that represent a quantum checksum for the set of qubits *qubits*
        Args:
            sender (str): The sender name
            qubits: The set of qubits to encode
            size_per_qubit (int): The size of the checksum per qubit (i.e. 1 qubit encoded into *size*)

        Returns:
            list: A list of qubits that are encoded for *qubits*
        """
        i = 0
        check_qubits = []
        while i < len(qubits):
            check = Qubit(sender)
            j = 0
            while j < size_per_qubit:
                qubits[i + j].cnot(check)
                j += 1

            check_qubits.append(check)
            i += size_per_qubit
        return check_qubits

    def get_classical(self, partner_id, wait=-1):
        """
        Get the classical messages from partner host *partner_id*.

        Args:
            partner_id (string): The ID of the partner who sent the clasical messages
            wait (float): How long in seconds to wait for the messages if none are set.

        Returns:
            A list of classical messages from Host with ID *partner_id*.
        """
        if not isinstance(wait, float) and not isinstance(wait, int):
            raise Exception('wait parameter should be a number')

        def process_messages():
            nonlocal cla
            cla = self._classical_messages.get_all_from_sender(partner_id)

        def _wait():
            nonlocal cla
            nonlocal wait
            wait_start_time = time.time()
            while time.time() - wait_start_time < wait and len(cla) == 0:
                process_messages()
            return cla

        if wait > 0:
            cla = []
            DaemonThread(_wait).join()
            return sorted(cla, key=lambda x: x.seq_num, reverse=True)
        else:
            cla = []
            process_messages()
            return sorted(cla, key=lambda x: x.seq_num, reverse=True)

    def get_epr(self, partner_id, q_id=None, wait=-1):
        """
        Gets the EPR that is entangled with another host in the network. If qubit ID is specified,
        EPR with that ID is returned, else, the last EPR added is returned.

        Args:
            partner_id (string): The ID of the host that returned EPR is entangled to.
            q_id (string): The qubit ID of the EPR to get.
            wait (float): the amount of time to wait
        Returns:
             Qubit: Qubit shared with the host with *partner_id* and *q_id*.
        """
        if not isinstance(wait, float) and not isinstance(wait, int):
            raise Exception('wait parameter should be a number')

        def _wait():
            nonlocal q
            nonlocal wait
            wait_start_time = time.time()
            while time.time() - wait_start_time < wait and q is None:
                q = _get_qubit(self._EPR_store, partner_id, q_id)
            return q

        if wait > 0:
            q = None
            DaemonThread(_wait).join()
            return q
        else:
            return _get_qubit(self._EPR_store, partner_id, q_id)

    def get_data_qubit(self, partner_id, q_id=None, wait=-1):
        """
        Gets the data qubit received from another host in the network. If qubit ID is specified,
        qubit with that ID is returned, else, the last qubit received is returned.

        Args:
            partner_id (string): The ID of the host that data qubit to be returned is received from.
            q_id (string): The qubit ID of the data qubit to get.
            wait (float): The amount of time to wait for the a qubit to arrive
        Returns:
             Qubit: Qubit received from the host with *partner_id* and *q_id*.
        """
        if not isinstance(wait, float) and not isinstance(wait, int):
            raise Exception('wait parameter should be a number')

        def _wait():
            nonlocal q
            nonlocal wait
            wait_start_time = time.time()
            while time.time() - wait_start_time < wait and q is None:
                q = _get_qubit(self._data_qubit_store, partner_id, q_id)
            return q

        if wait > 0:
            q = None
            DaemonThread(_wait).join()
            return q
        else:
            return _get_qubit(self._data_qubit_store, partner_id, q_id)

    def stop(self, release_qubits=True):
        """
        Stops the host. If release_qubit is true, clear the quantum memories.

        Args:
            release_qubits (boolean): If release_qubit is true, clear the quantum memories.
        """
        self.logger.log('Host ' + self.host_id + " stopped")
        if release_qubits:
            self._data_qubit_store.release_storage()
            self._EPR_store.release_storage()
        self._stop_thread = True

    def start(self):
        """
        Starts the host.
        """
        self._queue_processor_thread = DaemonThread(target=self._process_queue)

    def run_protocol(self, protocol, arguments=(), blocking=False):
        """
        Run the protocol *protocol*.
        Args:
            protocol (function): The protocol that the host should run.
            arguments (tuple): The set of (ordered) arguments for the protocol
            blocking (bool): Wait for thread to stop before proceeding
        """
        arguments = (self,) + arguments
        if blocking:
            DaemonThread(protocol, args=arguments).join()
        else:
            DaemonThread(protocol, args=arguments)


def _get_qubit(store, partner_id, q_id):
    """
    Gets the data qubit received from another host in the network. If qubit ID is specified,
    qubit with that ID is returned, else, the last qubit received is returned.

    Args:
        store: The qubit storage to retrieve the qubit
        partner_id (string): The ID of the host that data qubit to be returned is received from.
        q_id (string): The qubit ID of the data qubit to get.
    Returns:
         Qubit: Qubit received from the host with *partner_id* and *q_id*.
    """
    return store.get_qubit_from_host(partner_id, q_id)<|MERGE_RESOLUTION|>--- conflicted
+++ resolved
@@ -6,7 +6,6 @@
 from objects.quantum_storage import QuantumStorage
 from objects.classical_storage import ClassicalStorage
 from objects.message import Message
-from backends.cqc_backend import CQCBackend
 import uuid
 import time
 from backends.cqc_backend import CQCBackend
@@ -15,14 +14,9 @@
 class Host:
     """ Host object acting as either a router node or an application host node. """
 
-<<<<<<< HEAD
-    # TODO: make backend a static variable
-    def __init__(self, host_id, backend=CQCBackend()):
-=======
     backend = CQCBackend()
 
     def __init__(self, host_id, backend=None):
->>>>>>> cb36d880
         """
         Return the most important thing about a person.
 
