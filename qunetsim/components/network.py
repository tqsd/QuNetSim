import random
import time
from inspect import signature
from queue import Queue

import matplotlib.pyplot as plt
import networkx as nx

from qunetsim.backends import EQSNBackend
from qunetsim.objects import Qubit, RoutingPacket, Logger, DaemonThread
from qunetsim.utils.constants import Constants


# Network singleton
class Network:
    """ A network control singleton object. """
    __instance = None

    @staticmethod
    def get_instance():
        if Network.__instance is None:
            Network()
        return Network.__instance

    @staticmethod
    def reset_network():
        if Network.__instance is not None:
            Network.__instance.stop(True)
            Network.__instance = None
        __instance = Network()

    def __init__(self):
        if Network.__instance is None:
            self.ARP = {}
            # The directed graph for the connections
            self.classical_network = nx.DiGraph()
            self.quantum_network = nx.DiGraph()
            self._quantum_routing_algo = nx.shortest_path
            self._classical_routing_algo = nx.shortest_path
            self._use_hop_by_hop = True
            self._packet_queue = Queue()
            self._stop_thread = False
            self._use_ent_swap = False
            self._queue_processor_thread = None
            self._delay = 0.1
            self._packet_drop_rate = 0
            self._backend = None
            Network.__instance = self
        else:
            raise Exception('this is a singleton class')

    @property
    def use_ent_swap(self):
        return self._use_ent_swap

    @use_ent_swap.setter
    def use_ent_swap(self, use_ent_swap):
        self._use_ent_swap = use_ent_swap

    @property
    def use_hop_by_hop(self):
        """
        Get the routing style for the network.

        Returns:
            If the network uses hop by hop routing.
        """
        return self._use_hop_by_hop

    @use_hop_by_hop.setter
    def use_hop_by_hop(self, should_use):
        """
        Set the routing style for the network.
        Args:
            should_use (bool): If the network should use hop by hop routing or not
        """
        if not isinstance(should_use, bool):
            raise Exception('use_hop_by_hop should be a boolean value.')

        self._use_hop_by_hop = should_use

    @property
    def classical_routing_algo(self):
        """
        Get the routing algorithm for the network.
        """
        return self._classical_routing_algo

    @classical_routing_algo.setter
    def classical_routing_algo(self, algorithm):
        """
        Set the routing algorithm for the network.

        Args:
             algorithm (function): The routing function. Should return a list of host_ids which represents the route
        """
        self._classical_routing_algo = algorithm

    @property
    def quantum_routing_algo(self):
        """
        Gets the quantum routing algorithm of the network.

        Returns:
           algorithm (function): The quantum routing algorithm of the network
        """
        return self._quantum_routing_algo

    @quantum_routing_algo.setter
    def quantum_routing_algo(self, algorithm):
        """
        Sets the quantum routing algorithm of the network.

        Args:
            algorithm (function): The routing algorithm of the network. Should take an input and an output
        """
        if not callable(algorithm):
            raise Exception(
                "The quantum routing algorithm must be a function.")

        num_algo_params = len(signature(algorithm).parameters)
        if num_algo_params != 3:
            raise Exception(
                "The quantum routing algorithm function should take three parameters: " +
                "the (nx) graph representation of the network, the sender address and the " +
                "receiver address.")

        self._quantum_routing_algo = algorithm

    @property
    def delay(self):
        """
        Get the delay interval of the network.
        """
        return self._delay

    @delay.setter
    def delay(self, delay):
        """
        Set the delay interval of the network.

        Args:
             delay (float): Delay in network tick in seconds
        """
        if not (isinstance(delay, int) or isinstance(delay, float)):
            raise Exception('delay should be a number')

        if delay < 0:
            raise Exception('Delay should not be negative')

        self._delay = delay

    @property
    def packet_drop_rate(self):
        """
        Get the drop rate of the network.
        """
        return self._packet_drop_rate

    @packet_drop_rate.setter
    def packet_drop_rate(self, drop_rate):
        """
        Set the drop rate of the network.

        Args:
             drop_rate (float): Probability of dropping a packet in the network
        """

        if drop_rate < 0 or drop_rate > 1:
            raise Exception('Packet drop rate should be between 0 and 1')

        if not (isinstance(drop_rate, int) or isinstance(drop_rate, float)):
            raise Exception('Packet drop rate should be a number')

        self._packet_drop_rate = drop_rate

    @property
    def arp(self):
        return self.ARP

    @property
    def num_hosts(self):
        return len(self.arp.keys())

    def add_host(self, host):
        """
        Adds the *host* to ARP table and updates the network graph.

        Args:
            host (Host): The host to be added to the network.
        """

        Logger.get_instance().debug('host added: ' + host.host_id)
        self.ARP[host.host_id] = host
        self._update_network_graph(host)

    def add_hosts(self, hosts):
        """
        Adds the *hosts* to ARP table and updates the network graph.

        Args:
            hosts (list): The hosts to be added to the network.
        """
        for host in hosts:
            self.add_host(host)

    def remove_host(self, host):
        """
        Removes the host from the network.

        Args:
            host (Host): The host to be removed from the network.
        """

        if host.host_id in self.ARP:
            del self.ARP[host.host_id]
            if self.quantum_network.has_node(host.host_id):
                self.quantum_network.remove_node(host.host_id)
            if self.classical_network.has_node(host.host_id):
                self.classical_network.remove_node(host.host_id)

    def remove_c_connection(self, sender, receiver):
        if self.classical_network.has_edge(sender, receiver):
            self.classical_network.remove_edge(sender, receiver)

    def remove_q_connection(self, sender, receiver):
        if self.quantum_network.has_edge(sender, receiver):
            self.quantum_network.remove_edge(sender, receiver)

    def remove_hosts(self, hosts):
        for host in hosts:
            self.remove_host(host)

    def update_host(self, host):
        """
        Update the connections of a host in the network.
        Args:
            host:

        Returns:

        """
        self.remove_host(host)
        self.add_host(host)

    def _remove_network_node(self, host):
        """
        Removes the host from the ARP table.

        Args:
            host (Host): The host to be removed from the network.
        """

        try:
            self.classical_network.remove_node(host.host_id)
        except nx.NetworkXError:
            Logger.get_instance().error(
                'attempted to remove a non-exiting node from network')

    def _update_network_graph(self, host):
        """
        Add host *host* to the network and update the graph representation of the network

        Args:
            host: The host to be added
        """
        if not self.classical_network.has_node(host.host_id):
            self.classical_network.add_node(host.host_id)

        if not self.quantum_network.has_node(host.host_id):
            self.quantum_network.add_node(host.host_id)

        for connection in host.classical_connections:
            if not self.classical_network.has_edge(host.host_id, connection):
                edge = (host.host_id, connection, {'weight': 1})
                self.classical_network.add_edges_from([edge])

        for connection in host.quantum_connections:
            if not self.quantum_network.has_edge(host.host_id, connection):
                edge = (host.host_id, connection, {'weight': 1})
                self.quantum_network.add_edges_from([edge])

    def shares_epr(self, sender, receiver):
        """
        Returns boolean value dependent on if the sender and receiver share an EPR pair.

        Args:
            receiver (Host): The receiver
            sender (Host): The sender

        Returns:
             (bool) whether the sender and receiver share an EPR pair.
        """
        host_sender = self.get_host(sender)
        host_receiver = self.get_host(receiver)
        return host_sender.shares_epr(receiver) and host_receiver.shares_epr(
            sender)

    def get_host(self, host_id):
        """
        Returns the host with the *host_id*.

        Args:
            host_id (str): ID number of the host that is returned.

        Returns:
             Host (Host): Host with the *host_id*
        """
        if host_id not in self.ARP:
            return None
        return self.ARP[host_id]

    def get_ARP(self):
        """
        Returns the ARP table.

        Returns:
             dict: The ARP table
        """
        return self.ARP

    def get_host_name(self, host_id):
        """
        Args:
            host_id (str): ID number of the host whose name is returned if it is in ARP table

        Returns the name of the host with *host_id* if the host is in ARP table , otherwise returns None.

        Returns:
             dict or None: Name of the host
        """
        if host_id not in self.ARP:
            return None
        return self.ARP[host_id].cqc.name

    def get_quantum_route(self, source, dest):
        """
        Gets the route for quantum information from source to destination.

        Args:
            source (str): ID of the source host
            dest (str): ID of the destination host
        Returns:
            route (list): An ordered list of ID numbers on the shortest path from source to destination.
        """
        return self.quantum_routing_algo(self.quantum_network, source, dest)

    def get_classical_route(self, source, dest):
        """
        Gets the route for classical information from source to destination.

        Args:
            source (str): ID of the source host
            dest (str): ID of the destination host

        Returns:
            route (list): An ordered list of ID numbers on the shortest path from source to destination.
        """
        return self.classical_routing_algo(self.classical_network, source,
                                           dest)

    def _entanglement_swap(self, sender, receiver, route, q_id, o_seq_num,
                           blocked):
        """
        Performs a chain of entanglement swaps with the hosts between sender and receiver to create a shared EPR pair
        between sender and receiver.

        Args:
            sender (Host): Sender of the EPR pair
            receiver (Host): Receiver of the EPR pair
            route (list): Route between the sender and receiver
            q_id (str): Qubit ID of the sent EPR pair
            o_seq_num (int): The original sequence number
            blocked (bool): If the pair being distributed is blocked or not
        """
        host_sender = self.get_host(sender)

        def establish_epr(net, s, r):
            if not net.shares_epr(s, r):
                self.get_host(s).send_epr(r, q_id, await_ack=True)
            else:
                old_id = self.get_host(s).change_epr_qubit_id(r, q_id)
                net.get_host(r).change_epr_qubit_id(route[i], q_id, old_id)

        # Create EPR pairs on the route, where all EPR qubits have the id q_id
        threads = []
        for i in range(len(route) - 1):
            threads.append(DaemonThread(establish_epr,
                                        args=(self, route[i], route[i + 1])))

        for t in threads:
            t.join()

        for i in range(len(route) - 2):
            host = self.get_host(route[i + 1])
            q = host.get_epr(route[0], q_id, wait=10)
            if q is None:
                print("Host is %s" % host.host_id)
                print("Search host is %s" % route[0])
                print("Search id is %s" % q_id)
                print("EPR storage is")
                print(host.EPR_store)
                Logger.get_instance().error('Entanglement swap failed')
                return
            data = {'q': q,
                    'eq_id': q_id,
                    'node': sender,
                    'o_seq_num': o_seq_num,
                    'type': Constants.EPR}

            if route[i + 2] == route[-1]:
                data = {'q': q,
                        'eq_id': q_id,
                        'node': sender,
                        'ack': True,
                        'o_seq_num': o_seq_num,
                        'type': Constants.EPR}

            host.send_teleport(route[i + 2], None, await_ack=True,
                               payload=data, generate_epr_if_none=False)

        # Change in the storage that the EPR qubit is shared with the receiver
        q2 = host_sender.get_epr(route[1], q_id=q_id)
        host_sender.add_epr(receiver, q2, q_id, blocked)
        Logger.get_instance().log(
            'Entanglement swap was successful for pair with id '
            + q_id + ' between ' + sender + ' and ' + receiver)

    def _establish_epr(self, sender, receiver, q_id, o_seq_num, blocked):
        """
        Instead doing an entanglement swap, for efficiency we establish EPR pairs
        directly for simulation, if an entanglement swap would have been possible.

        Args:
            sender (Host): Sender of the EPR pair
            receiver (Host): Receiver of the EPR pair
            q_id (str): Qubit ID of the sent EPR pair
            o_seq_num (int): The original sequence number
            blocked (bool): If the pair being distributed is blocked or not
        """
        host_sender = self.get_host(sender)
        host_receiver = self.get_host(receiver)
        q1 = Qubit(host_sender)
        q2 = Qubit(host_sender)
        q1.H()
        q1.cnot(q2)
        host_sender.add_epr(receiver, q1, q_id, blocked)
        host_receiver.add_epr(sender, q2, q_id, blocked)
        host_receiver.send_ack(sender, o_seq_num)

    def _route_quantum_info(self, sender, receiver, qubits):
        """
        Routes qubits from sender to receiver.

        Args:
            sender (Host): Sender of qubits
            receiver (Host): Receiver qubits
            qubits (List of Qubits): The qubits to be sent
        """

        def transfer_qubits(r, s, original_sender=None):
            for q in qubits:
                # Modify the qubit according to error function of the model
                qubit_id = q.id
                q = self.ARP[s].quantum_connections[
                    self.ARP[r].host_id].model.qubit_func(q)

                if q is None:
                    # Log failure of transmission if qubit is lost
                    Logger.get_instance().log(
                        'transfer qubits - transfer of qubit ' + qubit_id + ' failed')
                    return False

                else:
                    Logger.get_instance().log(
                        'transfer qubits - sending qubit ' + q.id)

                    q.send_to(self.ARP[r].host_id)
                    Logger.get_instance().log(
                        'transfer qubits - received ' + q.id)

                    # Unblock qubits in case they were blocked
                    q.blocked = False

                    if self.ARP[r].q_relay_sniffing:
                        self.ARP[r].q_relay_sniffing_fn(original_sender,
                                                        receiver, q)
            return True

        route = self.get_quantum_route(sender, receiver)
        i = 0
        while i < len(route) - 1:
            Logger.get_instance().log(
                'sending qubits from ' + route[i] + ' to ' + route[i + 1])
            if not transfer_qubits(route[i + 1], route[i],
                                   original_sender=route[0]):
                return False
            i += 1
        return True

    def _process_queue(self):
        """
        Runs a thread for processing the packets in the packet queue.
        """

        while True:

            packet = self._packet_queue.get()

            if not packet:
                # Stop the network
                self._stop_thread = True
                break

            # Artificially delay the network
            if self.delay > 0:
                time.sleep(self.delay)

            # Simulate packet loss
            packet_drop_var = random.random()
            if packet_drop_var > (1 - self.packet_drop_rate):
                Logger.get_instance().log("PACKET DROPPED")
                if packet.payload_type == Constants.QUANTUM:
                    packet.payload.release()
                continue

            sender, receiver = packet.sender, packet.receiver

            if packet.payload_type == Constants.QUANTUM:
                if not self._route_quantum_info(sender, receiver,
                                                [packet.payload]):
                    continue

            try:
                if packet.protocol == Constants.RELAY and not self.use_hop_by_hop:
                    full_route = packet.route
                    route = full_route[full_route.index(sender):]
                else:
                    if packet.protocol == Constants.REC_EPR:
                        route = self.get_classical_route(sender, receiver)
                    else:
                        route = self.get_classical_route(sender, receiver)

                if len(route) < 2:
                    raise Exception('No route exists')

                elif len(route) == 2:
                    if packet.protocol != Constants.RELAY:
                        if packet.protocol == Constants.REC_EPR:
                            host_sender = self.get_host(sender)
                            q = host_sender \
                                .backend \
                                .create_EPR(host_sender.host_id,
                                            receiver,
                                            q_id=packet.payload['q_id'],
                                            block=packet.payload['blocked'])
                            host_sender.add_epr(receiver, q)
                        self.ARP[receiver].rec_packet(packet)
                    else:
                        self.ARP[receiver].rec_packet(packet.payload)
                else:
                    if packet.protocol == Constants.REC_EPR:
                        q_id = packet.payload['q_id']
                        blocked = packet.payload['blocked']
                        q_route = self.get_quantum_route(sender, receiver)

                        if self.use_ent_swap:
                            DaemonThread(self._entanglement_swap,
                                         args=(sender, receiver, q_route, q_id,
                                               packet.seq_num, blocked))
                        else:
                            DaemonThread(self._establish_epr,
                                         args=(sender, receiver, q_id,
                                               packet.seq_num, blocked))

                    else:
                        network_packet = self._encode(route, packet)
                        self.ARP[route[1]].rec_packet(network_packet)

            except nx.NodeNotFound:
                Logger.get_instance().error(
                    "route couldn't be calculated, node doesn't exist")
            except ValueError:
                Logger.get_instance().error(
                    "route couldn't be calculated, value error")
            except Exception as e:
                Logger.get_instance().error('Error in network: ' + str(e))

    def send(self, packet):
        """
        Puts the packet to the packet queue of the network.

        Args:
            packet (Packet): Packet to be sent
        """

        self._packet_queue.put(packet)

    def stop(self, stop_hosts=False):
        """
        Stops the network.
        """

        Logger.get_instance().log("Network stopped")
        try:
            if stop_hosts:
                for host in self.ARP:
                    self.ARP[host].stop(release_qubits=True)

            self.send(None)  # Send None to queue to stop the queue
            if self._backend is not None:
                self._backend.stop()
        except Exception as e:
            Logger.get_instance().error(e)

    def start(self, nodes=None, backend=None):
        """
        Starts the network.

        """
        if backend is None:
            self._backend = EQSNBackend()
        else:
            self._backend = backend
        if nodes is not None:
            self._backend.start(nodes=nodes)
        self._queue_processor_thread = DaemonThread(target=self._process_queue)

    def draw_classical_network(self):
        """
        Draws a plot of the network.
        """
        nx.draw_networkx(self.classical_network,
                         pos=nx.spring_layout(self.classical_network),
                         with_labels=True)
        plt.show()

    def draw_quantum_network(self):
        """
        Draws a plot of the network.
        """
        nx.draw_networkx(self.quantum_network,
                         pos=nx.spring_layout(self.quantum_network),
                         with_labels=True)
        plt.show()

    def _encode(self, route, payload, ttl=10):
        """
        Adds another layer to the packet if route length between sender and receiver is greater than 2. Sets the
        protocol flag in this layer to RELAY and payload_type as SIGNAL and adds a variable
        Time-To-Live information in this layer.

        Args:
            route: route of the packet from sender to receiver
            payload (Object): Lower layers of the packet
            ttl(int): Time-to-Live parameter

        Returns:
            RoutingPacket: Encoded RELAY packet
        """
        if payload.protocol != Constants.RELAY:
            packet = RoutingPacket(route[1], '', Constants.RELAY,
                                   Constants.SIGNAL,
                                   payload, ttl, route)
        else:
            packet = payload
            packet.sender = route[1]

        if self.use_hop_by_hop:
            packet.receiver = route[-1]
        else:
            packet.receiver = route[2]

        return packet

    @staticmethod
    def _get_star_topology_graph(hosts):
        return nx.star_graph(hosts)

    @staticmethod
    def _get_ring_topology_graph(hosts):
        graph = nx.path_graph(hosts)
        graph.add_edge(hosts[0], hosts[len(hosts) - 1])
        return graph

    @staticmethod
    def _get_mesh_topology_graph(hosts):
        return nx.complete_graph(hosts)

    @staticmethod
    def _get_linear_topology_graph(hosts):
        return nx.path_graph(hosts)

    @staticmethod
    def _get_tree_topology_graph(hosts):
        graph = nx.empty_graph(hosts)
        for i in range(0, len(hosts)):
            if 2 * i + 1 < len(hosts):
                graph.add_edge(hosts[i], hosts[2 * i + 1])
            if 2 * i + 2 < len(hosts):
                graph.add_edge(hosts[i], hosts[2 * i + 2])
        return graph

<<<<<<< HEAD
    topologies = {
        'mesh': lambda x: Network._get_mesh_topology_graph(x),
        'ring': lambda x: Network._get_ring_topology_graph(x),
        'star': lambda x: Network._get_star_topology_graph(x),
        'linear': lambda x: Network._get_linear_topology_graph(x),
        'tree': lambda x: Network._get_tree_topology_graph(x)
        # TODO: add bus topology
=======
    _topologies = {
        'star': lambda x: Network._get_star_topology_graph(x),
        'ring': lambda x: Network._get_ring_topology_graph(x),
        'mesh': lambda x: Network._get_mesh_topology_graph(x),
        'linear': lambda x: Network._get_linear_topology_graph(x),
        'tree': lambda x: Network._get_tree_topology_graph(x)
>>>>>>> 44ad8121
    }

    @staticmethod
    def _validate_topology_input(host_names, topology):
        if len(host_names) < 2:
            raise ValueError('insufficient hosts')
<<<<<<< HEAD
        if topology not in Network.topologies.keys():
            raise ValueError('topology not implemented')

    def _simple_topology_generation(self, host_names, topology, function):
        from qunetsim import Host

        Network._validate_topology_input(host_names, topology)

        graph = Network.topologies[topology](host_names)

        for host_name in host_names:
            if host_name not in self.ARP.keys():
                self.add_host(Host(host_name))

        for node, adj_list in graph.adjacency():
            h = self.get_host(node)
            function(h, adj_list.keys())
            self.add_host(h)
            h.start()

=======
        if topology not in Network._topologies.keys():
            raise ValueError('topology not implemented')

>>>>>>> 44ad8121
    def generate_topology(self, host_names: list, topology: str = 'mesh') \
            -> None:
        """
        Adjusts a network that already exists by adding both classic and
        quantum connections that fit the desired network topology. This method
        either adds new nodes or adds connections to existing hosts within
        the network.

        The supported network topologies are mesh, star, ring, linear, and
        tree.

        Args:
            host_names (list): The names for the new hosts.
            topology (str) {'mesh', 'star', 'ring', 'linear', 'tree'}: The
                network topology that will be created.
        """
        self.generate_c_topology(host_names, topology)
        self.generate_q_topology(host_names, topology)

    def generate_q_topology(self, host_names: list, topology: str = 'mesh') \
            -> None:
        """
        Adjusts a network that already exists by adding  quantum connections
        that fit the desired network topology. This method either adds new
        nodes or adds connections to existing hosts within the network.

        The supported network topologies are mesh, star, ring, linear, and
        tree.

        Args:
            host_names (list): The names for the new hosts.
            topology (str) {'mesh', 'star', 'ring', 'linear', 'tree'}: The
                network topology that will be created.
        """
<<<<<<< HEAD
        def add_quantum(x, y):
            return x.add_q_connections(y)
        self._simple_topology_generation(host_names, topology, add_quantum)
=======
        from qunetsim import Host

        Network._validate_topology_input(host_names, topology)

        graph = Network._topologies[topology](host_names)

        for host_name in host_names:
            if host_name not in self.ARP.keys():
                self.add_host(Host(host_name))

        for node, adj_list in graph.adjacency():
            h = self.get_host(node)
            h.add_q_connections(adj_list.keys())
            self.add_host(h)
            h.start()
>>>>>>> 44ad8121

    def generate_c_topology(self, host_names: list, topology: str = 'mesh') \
            -> None:
        """
        Adjusts a network that already exists by adding  quantum connections
        that fit the desired network topology. This method either adds new
        nodes or adds connections to existing hosts within the network.

        The supported network topologies are mesh, star, ring, linear, and
        tree.

        Args:
            host_names (list): The names for the new hosts.
            topology (str) {'mesh', 'star', 'ring', 'linear', 'tree'}: The
                network topology that will be created.
        """
<<<<<<< HEAD
        def add_classic(x, y):
            return x.add_c_connections(y)
        self._simple_topology_generation(host_names, topology, add_classic)
=======
        from qunetsim import Host

        Network._validate_topology_input(host_names, topology)

        graph = Network._topologies[topology](host_names)

        for host_name in host_names:
            if host_name not in self.ARP.keys():
                self.add_host(Host(host_name))

        for node, adj_list in graph.adjacency():
            h = self.get_host(node)
            h.add_c_connections(adj_list.keys())
            self.add_host(h)
            h.start()
>>>>>>> 44ad8121
<|MERGE_RESOLUTION|>--- conflicted
+++ resolved
@@ -701,7 +701,6 @@
                 graph.add_edge(hosts[i], hosts[2 * i + 2])
         return graph
 
-<<<<<<< HEAD
     topologies = {
         'mesh': lambda x: Network._get_mesh_topology_graph(x),
         'ring': lambda x: Network._get_ring_topology_graph(x),
@@ -709,21 +708,12 @@
         'linear': lambda x: Network._get_linear_topology_graph(x),
         'tree': lambda x: Network._get_tree_topology_graph(x)
         # TODO: add bus topology
-=======
-    _topologies = {
-        'star': lambda x: Network._get_star_topology_graph(x),
-        'ring': lambda x: Network._get_ring_topology_graph(x),
-        'mesh': lambda x: Network._get_mesh_topology_graph(x),
-        'linear': lambda x: Network._get_linear_topology_graph(x),
-        'tree': lambda x: Network._get_tree_topology_graph(x)
->>>>>>> 44ad8121
     }
 
     @staticmethod
     def _validate_topology_input(host_names, topology):
         if len(host_names) < 2:
             raise ValueError('insufficient hosts')
-<<<<<<< HEAD
         if topology not in Network.topologies.keys():
             raise ValueError('topology not implemented')
 
@@ -744,11 +734,6 @@
             self.add_host(h)
             h.start()
 
-=======
-        if topology not in Network._topologies.keys():
-            raise ValueError('topology not implemented')
-
->>>>>>> 44ad8121
     def generate_topology(self, host_names: list, topology: str = 'mesh') \
             -> None:
         """
@@ -783,27 +768,9 @@
             topology (str) {'mesh', 'star', 'ring', 'linear', 'tree'}: The
                 network topology that will be created.
         """
-<<<<<<< HEAD
         def add_quantum(x, y):
             return x.add_q_connections(y)
         self._simple_topology_generation(host_names, topology, add_quantum)
-=======
-        from qunetsim import Host
-
-        Network._validate_topology_input(host_names, topology)
-
-        graph = Network._topologies[topology](host_names)
-
-        for host_name in host_names:
-            if host_name not in self.ARP.keys():
-                self.add_host(Host(host_name))
-
-        for node, adj_list in graph.adjacency():
-            h = self.get_host(node)
-            h.add_q_connections(adj_list.keys())
-            self.add_host(h)
-            h.start()
->>>>>>> 44ad8121
 
     def generate_c_topology(self, host_names: list, topology: str = 'mesh') \
             -> None:
@@ -820,24 +787,7 @@
             topology (str) {'mesh', 'star', 'ring', 'linear', 'tree'}: The
                 network topology that will be created.
         """
-<<<<<<< HEAD
         def add_classic(x, y):
             return x.add_c_connections(y)
         self._simple_topology_generation(host_names, topology, add_classic)
-=======
-        from qunetsim import Host
-
-        Network._validate_topology_input(host_names, topology)
-
-        graph = Network._topologies[topology](host_names)
-
-        for host_name in host_names:
-            if host_name not in self.ARP.keys():
-                self.add_host(Host(host_name))
-
-        for node, adj_list in graph.adjacency():
-            h = self.get_host(node)
-            h.add_c_connections(adj_list.keys())
-            self.add_host(h)
-            h.start()
->>>>>>> 44ad8121
+        